#  Licensed under the Apache License, Version 2.0 (the "License");
#  you may not use this file except in compliance with the License.
#  You may obtain a copy of the License at
#
#          http://www.apache.org/licenses/LICENSE-2.0
#
#  Unless required by applicable law or agreed to in writing, software
#  distributed under the License is distributed on an "AS IS" BASIS,
#  WITHOUT WARRANTIES OR CONDITIONS OF ANY KIND, either express or implied.
#  See the License for the specific language governing permissions and
#  limitations under the License.

<<<<<<< HEAD
FROM python:3.13.2-slim
=======
FROM python:3.14-rc-alpine3.21
>>>>>>> 8f3e192a

WORKDIR /app

# Install python packages
COPY requirements.txt .
RUN pip install --no-cache-dir -r requirements.txt

# Copy the entrypoint script
COPY entrypoint.py .

ENTRYPOINT ["python", "/app/entrypoint.py"]<|MERGE_RESOLUTION|>--- conflicted
+++ resolved
@@ -10,11 +10,8 @@
 #  See the License for the specific language governing permissions and
 #  limitations under the License.
 
-<<<<<<< HEAD
-FROM python:3.13.2-slim
-=======
+
 FROM python:3.14-rc-alpine3.21
->>>>>>> 8f3e192a
 
 WORKDIR /app
 
